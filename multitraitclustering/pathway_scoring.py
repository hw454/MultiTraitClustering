--- conflicted
+++ resolved
@@ -190,20 +190,26 @@
     if score_lab not in df.columns:
         error_string = f"""score_lab {score_lab} not col in df. Available cols: {str(df.columns)}"""
         raise ValueError(error_string)
+    df_wide = df.pivot_table(index='pathway', columns='ClusterNumber', values=score_lab)
+    mat = np.nan_to_num(df_wide.to_numpy())
+    # Compute the best match matrix and get the corresponding indexes
+    best_mat_out= path_best_matches(df, score_lab=score_lab)
+    crop_mat = best_mat_out["best_mat"]
+    rows = best_mat_out["row_positions"]
+    cols = best_mat_out["col_pairs"]
+    # Compute the overall score using the best match matrix
     ideal_mat = np.zeros(mat.shape)
-    ideal_mat[positions, col_pairs] = mat[positions, col_pairs]
-    ideal_mat = ideal_mat[positions,:]
-    score = ssd(crop_mat, ideal_mat)
-    return(score)
-
-# #### Score shift for making high values good
-# # TODO #10 build `redirect` into original pathway score
-# def redirect_score(score):
-#   if score == "NaN":
-#       r_score = None
-#   else:
-#       r_score = 1/(0.01+score)
-#   return(r_score)
+    ideal_mat[rows, cols] = mat[rows, cols]
+    ideal_mat = ideal_mat[rows,:]
+    score = redirect_score(ssd(crop_mat, ideal_mat))
+    return score
+
+def redirect_score(score):
+    if score == "NaN":
+        r_score = None
+    else:
+        r_score = 1/(0.01+score)
+    return r_score 
 
 # #### The best matches of pathway to clusters
 # # TODO #11 test best matches
@@ -228,77 +234,10 @@
         if len(positions) >= mat.shape[1]:
             break
     crop_mat = mat[positions, :]
-<<<<<<< HEAD
-    return crop_mat
-=======
-    ideal_mat = np.zeros(crop_mat.shape)
-    ideal_mat[positions, col_pairs] = mat[positions, col_pairs]
-    score = redirect_score(ssd(crop_mat, ideal_mat))
-    return score
-
-# TODO #14 build `redirect` into original pathway score
-def redirect_score(score):
-    """Score shift for making high values good
-    
-    Args:
-        score (float): score value to be reassigned
-        
-    Raise:
-        TypeError: score not string or float
-        
-    Returns:
-        * None if score == "NaN"
-        * 1/(0.01+score) if not """
-    if not isinstance(score, (float, int, str)):
-        error_string = f"""score should be a float, an int or a str not {type(score)}"""
-        raise TypeError(error_string)
-    if isinstance(score, str):
-        if score != "NaN":
-            error_string = f"""when score is a string is should be 'NaN' not {score}"""
-            raise ValueError(error_string)
-    if not isinstance(score, str):
-        if score < 0:
-            error_string = "score should be non-negative"
-            raise ValueError(error_string)
-    if isinstance(score, str):
-        r_score = None
-    else:
-        r_score = 1/(0.01+score)
-    return r_score
-
-# #### The best matches of pathway to clusters
-# # TODO #11 test best matches
-# def path_best_matches(df, score_lab = "combined_score"):
-#     df_wide = df.pivot_table(index='pathway', columns='ClusterNumber', values=score_lab)
-#     mat = np.nan_to_num(df_wide.to_numpy())
-#     # Get the row number for the maximum in each column
-#     # For any repeated row numbers get the row number of the second highest
-#     # Repeat until square matrix (Cropped matrix)
-#     # Construct matrix of ones in these positions - this is the ideal matrix.
-#     # Find the sum of the square difference between the cropped matrix and the ideal matrix
-#     positions = np.argmax(mat, axis = 0)
-#     uniques, counts = np.unique(positions, return_counts = True)
-#     nu = len(uniques)
-#     if not len(positions) == nu:
-#       for i in range(nu):
-#         if counts[i] > 1:
-#           row = uniques[i]
-#           cols = positions[positions == row]
-#           max_col = np.argmax(mat[row, cols])
-#           cols_no_max = cols[cols != max_col]
-#           j = 2
-#           for c in cols_no_max:
-#             next_max = np.partition(mat[:, c].flatten(), -j)[-j]
-#             row_2 = np.where(mat[:, c] == next_max)
-#             if row_2 in positions:
-#               j += 1
-#             else:
-#               break
-#             positions[c] = row_2
-#     paths = list(df_wide.index[positions])
-#     crop_mat = df[df.pathway.isin(paths)].fillna(0)
-#     return(crop_mat)
->>>>>>> 8292b885
+    best_dict = {"best_mat": crop_mat,
+                 "row_positions": positions,
+                 "col_pairs": col_pairs}
+    return best_dict
 
 # #### All pathway scores on set of clusters
 # # TODO test pathway scoring. Separation score should not be returning so many NaNs
