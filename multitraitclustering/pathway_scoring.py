"""
Author: Hayley Wragg
Description: Functions for scoring how well clusters correspond to biological pathways
Type: Analysis
Created: 5th February 2025
"""
import numpy as np
import pandas as pd

def ssd(a_mat, b_mat):
    """
    ssd Sum of the absolute difference divided by the number of terms.

    :param a_mat: Array of scores. Rows are pathways, columns are clusters
    :type a_mat: np.ndarray
    :param b_mat: Array of scores. Rows are pathways, columns are clusters
    :type b_mat: np.ndarray
    :return: Absolute value of pointwise difference divided by the number of terms.
    :rtype: float
    """
    # Verify input types
    if not isinstance(a_mat, np.ndarray):
        error_string = f"""a_mat should be a numpy array instead got {type(str(b_mat))}"""
        raise TypeError(error_string)
    if not isinstance(b_mat, np.ndarray):
        error_string = f"""b_mat should be a numpy array instead got {type(str(b_mat))}"""
        raise TypeError(error_string)
    # Check the dimensions are compatible
    if a_mat.shape[0] != b_mat.shape[0]:
        error_string = f"""a_mat and b_mat should have the same number of rows. Instead found
            a_mat has {a_mat.shape[0]} rows and b_mat has {b_mat.shape[0]} rows."""
        raise ValueError(error_string)
    if a_mat.shape[1] != b_mat.shape[1]:
        error_string = f"""a_mat and b_mat should have the same number of columns. Instead found
            a_mat has {a_mat.shape[1]} columns and b_mat has {b_mat.shape[1]} columns."""
        raise ValueError(error_string)
    # Compute ssd
    dif = a_mat.ravel() - b_mat.ravel()
    return abs(dif).sum()/(len(a_mat.ravel()))

def uniqueness(df, axis = 0, score_lab = "combined_score"):
    """
    uniqueness estimate how close to unique columns/rows the data in df is.

    df rows are pathways and columns are clusters. Uniqueness describes how well
    the clusters have identified a unique pathway (pathway containment, axis = 0),
    or how well the clusters have stopped pathways being split across clusters 
    (pathway separation, axis =1).

    :param df: Cluster-Pathway results. rows are pathways and columns are clusters
    :type df: pd.DataFrame
    :param axis: Integer for axis to test on. 0 for rows, 1 for columns, defaults to 0
    :type axis: int, optional
    :param score_lab: col label for data pairing cluster and pathway, defaults "combined_score"
    :type score_lab: str, optional
    """
    # Verify Input Types
    if not isinstance(df, pd.DataFrame):
        error_string = f"""df should be a pandas dataframe instead got {type(str(df))}"""
        raise TypeError(error_string)
    if not isinstance(axis,int):
        error_string = f"""axis should be an integer not {type(str(axis))}"""
        raise TypeError(error_string)
    # Verify Columns Labels
    if "pathway" not in df.columns:
        error_string = f"""col `pathway` should be in df. Available cols: {str(df.columns)}"""
        raise ValueError(error_string)
    if "ClusterNumber" not in df.columns:
        error_string = f"""col `ClusterNumber` should be in df. Available cols: {str(df.columns)}"""
        raise ValueError(error_string)
    # Verify axis is either 0 or 1
    if not (axis == 0 or axis == 1):
        error_string = f"""axis can only be 0 or 1 not {axis}"""
        raise ValueError(error_string)
    # Verify score_lab is a valid column
    if score_lab not in df.columns:
        error_string = f"""score_lab {score_lab} should be a column in df. Available cols: {str(df.columns)}"""
        raise ValueError(error_string)
    df_wide = df.pivot_table(index='pathway', columns='ClusterNumber', values=score_lab)
    if df_wide.shape[1]==1 and axis ==1:
        return "NaN"
    mat = np.nan_to_num(df_wide.to_numpy())
    if axis == 1:
        mat = mat.T
    # Shift values to start at zero
    mat_norm = mat - mat.min(0)
    i=0
    # Normalise the range of values
    for m in mat.ptp(1):
        if m != 0:
            mat_norm[i] = mat_norm[i]/m
        i+=1
    max_mat = np.zeros(mat_norm.shape)
    # Create the ideal matrix
    max_mat[np.argmax(mat_norm, axis = 0)] = 1
    # Score the difference between the normalised and ideal matrix
    score = redirect_score(ssd(max_mat, mat_norm))
    return score

def assign_max_and_crop(mat):
    """
    assign_max_and_crop Fix row with max for each col. Crop data left from duplicates

    Fix the rows which are the maximum for only one column.

    Rows which are the maximum for multiple columns are assigned to the column with the
    largest value.

    The matrix is returned with the fixed rows and columns set to zero.

    :param mat: Original data matrix
    :type mat: np.ndarray
    :param out_mat:
    :return: `fixed_positions` - the fixed rows, 
             `col_pairs` - their paired columns,
             `out_mat` - the cropped matrix
    :rtype: dict
    """
    mat = np.nan_to_num(mat)
    # Verify Types
    if not isinstance(mat, np.ndarray):
        error_string = f"mat should be numpy array not {type(mat)}"
        raise TypeError(error_string)
    out_mat = np.zeros(mat.shape)
    # Initialise - For each column get the row with the highest score
    positions = np.argmax(mat, axis = 0)
    # Are any of the rows repeated?
    unique_ps, counts = np.unique(positions, return_counts = True)
    # Number of unique rows found
    nu = len(unique_ps)
    # All rows with count > 1 need to be assessed
    reassign_ps = [unique_ps[i] for i in range(nu) if counts[i] > 1]
    # All rows with count 1 can be fixed
    fixed_ps = [unique_ps[i] for i in range(nu) if counts[i] == 1]
    # Fix the columns for the fixed rows.
    col_pairs = [np.where(positions==p)[0][0] for p in fixed_ps]
    # Which rows can still be considered?
    # Note this will consider rows fixed on previous iterations but their values
    # will be zero from the cropping so they shouldn't get picked up
    consider_rows = [i for i in range(mat.shape[0]) if i not in fixed_ps]
    # For each row needing reassignment fix the column with the largest value.
    # This will only consider the unassigned columns as the fixed ones will have zero values.
    for p in reassign_ps:
        cols = np.where(positions == p)[0]
        max_col = cols[np.argmax(mat[p, cols])]
        cols_not_max = cols[cols != max_col]
        consider_rows.remove(p)
        fixed_ps += [p]
        col_pairs += [max_col]
        out_mat[consider_rows, cols_not_max] = mat[consider_rows, cols_not_max]
    out_dict = {"fixed_positions": fixed_ps,
                "col_pairs": col_pairs,
                "out_mat": out_mat}
    return out_dict

def overall_paths(df, score_lab = "combined_score"):
    """
    overall_paths Score for how well clusters identify pathways
    
    Creates a score that describes how close the pathway cluster scores are
    clusters identifying unique pathways.

    Clusters matched to their highest scoring pathway. If this pathway is matched elsewhere
    the cluster with the highest score keeps the pathway, the other cluster goes to it's next
    highest path. Once each cluster is assigned a unique pathway the pathway set is fixed.

    Crop the original data to just the scores for the identified pathways. 

    Create the ideal matrix this is all zeros except for ones on the pathway cluster pairs.

    The score is the ssd between the cropped data and the ideal matrix

    :param df: columns are: `pathway`, `ClusterNumber` and `combined_score`.
    :type df: pd.DataFrame
    :param score_lab: col label for score, defaults to "combined_score"
    :type score_lab: str, optional
    """
    # Verify Types
    if not isinstance(df, pd.DataFrame):
        error_string = f"""df should be a pandas dataframe not {type(df)}"""
        raise TypeError(error_string)
    # Verify Columns Labels
    if "pathway" not in df.columns:
        error_string = f"""col `pathway` should be in df. Available cols: {str(df.columns)}"""
        raise ValueError(error_string)
    if "ClusterNumber" not in df.columns:
        error_string = f"""col `ClusterNumber` should be in df. Available cols: {str(df.columns)}"""
        raise ValueError(error_string)
    # Verify score_lab is a valid column
    if score_lab not in df.columns:
        error_string = f"""score_lab {score_lab} not col in df. Available cols: {str(df.columns)}"""
        raise ValueError(error_string)
    df_wide = df.pivot_table(index='pathway', columns='ClusterNumber', values=score_lab)
    mat = np.nan_to_num(df_wide.to_numpy())
    # Compute the best match matrix and get the corresponding indexes
    best_mat_out= path_best_matches(df, score_lab=score_lab)
    crop_mat = best_mat_out["best_mat"]
    rows = best_mat_out["row_positions"]
    cols = best_mat_out["col_pairs"]
    # Compute the overall score using the best match matrix
    ideal_mat = np.zeros(mat.shape)
    ideal_mat[rows, cols] = mat[rows, cols]
    ideal_mat = ideal_mat[rows,:]
    score = redirect_score(ssd(crop_mat, ideal_mat))
    return score

def redirect_score(score):
    if score == "NaN":
        r_score = None
    else:
        r_score = 1/(0.01+score)
    return r_score 

# #### The best matches of pathway to clusters
# # TODO #11 test best matches
def path_best_matches(df, score_lab = "combined_score"):
    df_wide = df.pivot_table(index='pathway', columns='ClusterNumber', values=score_lab)
    mat = np.nan_to_num(df_wide.to_numpy())
    # Get the row number for the maximum in each column
    # For any repeated row numbers get the row number of the second highest
    # Repeat until square matrix (Cropped matrix)
    # Construct matrix of ones in these positions - this is the ideal matrix.
    # Find the sum of the square difference between the cropped matrix and the ideal matrix
    #-----------------
    positions = []
    col_pairs = []
    out_mat = mat.copy()
    for i in range(mat.shape[1]):
        # Max number of iterations is the number of columns
        out_dict = assign_max_and_crop(out_mat)
        positions += out_dict["fixed_positions"]
        col_pairs += out_dict["col_pairs"]
        out_mat = out_dict["out_mat"]
        if len(positions) >= mat.shape[1]:
            break
    crop_mat = mat[positions, :]
<<<<<<< HEAD
    best_dict = {"best_mat": crop_mat,
                 "row_positions": positions,
                 "col_pairs": col_pairs}
    return best_dict
=======
    ideal_mat = np.zeros(crop_mat.shape)
    ideal_mat[positions, col_pairs] = mat[positions, col_pairs]
    score = ssd(crop_mat, ideal_mat)
    return(score)
>>>>>>> 416c0dc7

# #### All pathway scores on set of clusters
# # TODO test pathway scoring. Separation score should not be returning so many NaNs
# def clust_path_score(df, score_lab = score_lab):
#   path_contain_score = uniqueness(df, axis = 0, score_lab = score_lab)
#   path_separate_score = uniqueness(df, axis = 1, score_lab = score_lab)
#   path_overall_score = overall_paths(df, score_lab = score_lab)
#   out_dict = {"PathContaining": path_contain_score,
#                "PathSeparating": path_separate_score,
#                "OverallPathway": path_overall_score,
#                "PathContainingRedirected": redirect_score(path_contain_score),
#                "PathSeparatingRedirected": redirect_score(path_separate_score),
#                "OverallPathwayRedirected": redirect_score(path_overall_score)
#   }
#   return(out_dict)<|MERGE_RESOLUTION|>--- conflicted
+++ resolved
@@ -205,11 +205,33 @@
     return score
 
 def redirect_score(score):
-    if score == "NaN":
+    """Score shift for making high values good
+    
+    Args:
+        score (float): score value to be reassigned
+        
+    Raise:
+        TypeError: score not string or float
+        
+    Returns:
+        * None if score == "NaN"
+        * 1/(0.01+score) if not """
+    if not isinstance(score, (float, int, str)):
+        error_string = f"""score should be a float, an int or a str not {type(score)}"""
+        raise TypeError(error_string)
+    if isinstance(score, str):
+        if score != "NaN":
+            error_string = f"""when score is a string is should be 'NaN' not {score}"""
+            raise ValueError(error_string)
+    if not isinstance(score, str):
+        if score < 0:
+            error_string = "score should be non-negative"
+            raise ValueError(error_string)
+    if isinstance(score, str):
         r_score = None
     else:
         r_score = 1/(0.01+score)
-    return r_score 
+    return r_score
 
 # #### The best matches of pathway to clusters
 # # TODO #11 test best matches
@@ -234,17 +256,10 @@
         if len(positions) >= mat.shape[1]:
             break
     crop_mat = mat[positions, :]
-<<<<<<< HEAD
     best_dict = {"best_mat": crop_mat,
                  "row_positions": positions,
                  "col_pairs": col_pairs}
     return best_dict
-=======
-    ideal_mat = np.zeros(crop_mat.shape)
-    ideal_mat[positions, col_pairs] = mat[positions, col_pairs]
-    score = ssd(crop_mat, ideal_mat)
-    return(score)
->>>>>>> 416c0dc7
 
 # #### All pathway scores on set of clusters
 # # TODO test pathway scoring. Separation score should not be returning so many NaNs
